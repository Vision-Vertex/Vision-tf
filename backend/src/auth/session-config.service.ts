import { Injectable } from '@nestjs/common';
import { ConfigService } from '@nestjs/config';

@Injectable()
export class SessionConfigService {
  constructor(private configService: ConfigService) {}

  /**
   * Maximum number of sessions allowed per user
   */
  get maxSessionsPerUser(): number {
    return parseInt(this.configService.get('MAX_SESSIONS_PER_USER') || '3', 10);
  }

  /**
   * Session cleanup interval in milliseconds
   */
  get sessionCleanupInterval(): number {
    return parseInt(this.configService.get('SESSION_CLEANUP_INTERVAL') || '3600000', 10);
  }

  /**
   * Session extension threshold in milliseconds (when to extend session before expiry)
   */
  get sessionExtensionThreshold(): number {
    return parseInt(this.configService.get('SESSION_EXTENSION_THRESHOLD') || '1800000', 10);
  }

  /**
   * Regular session duration in milliseconds
   */
  get sessionExpires(): number {
    const expires = this.configService.get('SESSION_EXPIRES') || '24h';
    return this.parseDuration(expires);
  }

  /**
   * Remember me session duration in milliseconds
   */
  get rememberMeExpires(): number {
    const expires = this.configService.get('REMEMBER_ME_EXPIRES') || '30d';
    return this.parseDuration(expires);
  }

  /**
   * Session secret for additional security
   */
  get sessionSecret(): string {
    return this.configService.get('SESSION_SECRET') || 'default-session-secret';
  }

  /**
   * Parse duration string to milliseconds
   */
  private parseDuration(duration: string): number {
    const unit = duration.slice(-1);
    const value = parseInt(duration.slice(0, -1), 10);

    switch (unit) {
      case 's': return value * 1000; // seconds
      case 'm': return value * 60 * 1000; // minutes
      case 'h': return value * 60 * 60 * 1000; // hours
      case 'd': return value * 24 * 60 * 60 * 1000; // days
      default: return 24 * 60 * 60 * 1000; // default 24 hours
    }
  }
}


<<<<<<< HEAD
=======









>>>>>>> 305ba886
<|MERGE_RESOLUTION|>--- conflicted
+++ resolved
@@ -64,18 +64,4 @@
       default: return 24 * 60 * 60 * 1000; // default 24 hours
     }
   }
-}
-
-
-<<<<<<< HEAD
-=======
-
-
-
-
-
-
-
-
-
->>>>>>> 305ba886
+}