--- conflicted
+++ resolved
@@ -102,13 +102,8 @@
         chatLastReadAt: null,
         skills: [],
         experience: null,
-<<<<<<< HEAD
-        availability: null,
-        portfolioLinks: null,
-=======
         availability: undefined,
         portfolioLinks: [],
->>>>>>> af3656a1
         companyName: null,
         companyWebsite: null,
         billingAddress: null,
