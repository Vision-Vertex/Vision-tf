--- conflicted
+++ resolved
@@ -14,11 +14,7 @@
 import { SkillsProfileModule } from './profile/skills-profile/skills-profile.module';
 import { AvailabilityProfileModule } from './profile/availability-profile/availability-profile.module';
 import { AdminMgmtModule } from './profile/admin-mgmt/admin-mgmt.module';
-<<<<<<< HEAD
-
-=======
 import { JobAssignmentModule } from './job-assignment/job-assignment.module';
->>>>>>> dc38fcc6
 
 @Module({
   imports: [
@@ -48,11 +44,7 @@
     SkillsProfileModule,
     AvailabilityProfileModule,
     AdminMgmtModule,
-<<<<<<< HEAD
-  
-=======
     JobAssignmentModule,
->>>>>>> dc38fcc6
   ],
   controllers: [AppController, PortfolioController],
   providers: [AppService, PortfolioService],
