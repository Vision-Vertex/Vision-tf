--- conflicted
+++ resolved
@@ -44,11 +44,8 @@
     SkillsProfileModule,
     AvailabilityProfileModule,
     AdminMgmtModule,
-<<<<<<< HEAD
-    JobAssignmentModule
-=======
     JobAssignmentModule,
->>>>>>> ae3fff9b
+
   ],
   controllers: [AppController, PortfolioController],
   providers: [AppService, PortfolioService],
